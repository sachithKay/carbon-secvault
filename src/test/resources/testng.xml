<?xml version="1.0" encoding="UTF-8"?>
<!--
Copyright (c) 2015, WSO2 Inc. (http://www.wso2.org) All Rights Reserved.

Licensed under the Apache License, Version 2.0 (the "License");
you may not use this file except in compliance with the License.
You may obtain a copy of the License at

http://www.apache.org/licenses/LICENSE-2.0

Unless required by applicable law or agreed to in writing, software
distributed under the License is distributed on an "AS IS" BASIS,
WITHOUT WARRANTIES OR CONDITIONS OF ANY KIND, either express or implied.
See the License for the specific language governing permissions and
limitations under the License.
-->

<!DOCTYPE suite SYSTEM "http://testng.org/testng-1.0.dtd" >

<suite name="Carbon-Kernel-Core_Test-Suite">
    <test name="carbon-core-unit-tests" preserve-order="true" parallel="false">
        <classes>
            <class name="org.wso2.carbon.kernel.config.model.CarbonConfigurationTest"/>

            <class name="org.wso2.carbon.kernel.deployment.ArtifactTest" />
            <class name="org.wso2.carbon.kernel.deployment.BaseTest" />
            <class name="org.wso2.carbon.kernel.deployment.DeployerTest" />
            <class name="org.wso2.carbon.kernel.deployment.DeploymentEngineTest" />
            <class name="org.wso2.carbon.kernel.deployment.DeploymentServiceTest" />

            <class name="org.wso2.carbon.kernel.internal.DataHolderTest" />
            <class name="org.wso2.carbon.kernel.internal.config.XMLBasedConfigProviderTest"/>
            <class name="org.wso2.carbon.kernel.internal.runtime.RuntimeManagerTest"/>
            <class name="org.wso2.carbon.kernel.internal.startupresolver.MultiCounterTest"/>

            <class name="org.wso2.carbon.kernel.runtime.CustomRuntimeTest" />
            <class name="org.wso2.carbon.kernel.runtime.RuntimeServiceExceptionTest" />
            <class name="org.wso2.carbon.kernel.runtime.RuntimeServiceTest" />
            <class name="org.wso2.carbon.kernel.runtime.RuntimeManagerTest" />

            <class name="org.wso2.carbon.kernel.utils.FileUtilsTest" />
<<<<<<< HEAD
            <class name="org.wso2.carbon.kernel.internal.DataHolderTest" />

            <class name="org.wso2.carbon.kernel.deployment.exception.DeployerRegistrationExceptionTest" />
            <class name="org.wso2.carbon.kernel.deployment.exception.DeploymentEngineExceptionTest" />

            <class name="org.wso2.carbon.kernel.internal.context.DefaultCarbonRuntimeTest" />
            <class name="org.wso2.carbon.kernel.internal.context.CarbonRuntimeFactoryTest" />
            <class name="org.wso2.carbon.kernel.internal.logging.LoggingConfigurationTest" />
            <!-- TODO: Intermittently fails. Fix this -->
            <!--<class name="org.wso2.carbon.kernel.utils.UtilsTest"/>-->
=======
            <class name="org.wso2.carbon.kernel.utils.UtilsTest"/>

            <class name="org.wso2.carbon.kernel.transports.TransportManagerTest" />
>>>>>>> 7a48ae90
        </classes>
    </test>
</suite><|MERGE_RESOLUTION|>--- conflicted
+++ resolved
@@ -28,7 +28,6 @@
             <class name="org.wso2.carbon.kernel.deployment.DeploymentEngineTest" />
             <class name="org.wso2.carbon.kernel.deployment.DeploymentServiceTest" />
 
-            <class name="org.wso2.carbon.kernel.internal.DataHolderTest" />
             <class name="org.wso2.carbon.kernel.internal.config.XMLBasedConfigProviderTest"/>
             <class name="org.wso2.carbon.kernel.internal.runtime.RuntimeManagerTest"/>
             <class name="org.wso2.carbon.kernel.internal.startupresolver.MultiCounterTest"/>
@@ -36,10 +35,12 @@
             <class name="org.wso2.carbon.kernel.runtime.CustomRuntimeTest" />
             <class name="org.wso2.carbon.kernel.runtime.RuntimeServiceExceptionTest" />
             <class name="org.wso2.carbon.kernel.runtime.RuntimeServiceTest" />
+
+            <class name="org.wso2.carbon.kernel.transports.TransportManagerTest" />
+
             <class name="org.wso2.carbon.kernel.runtime.RuntimeManagerTest" />
 
             <class name="org.wso2.carbon.kernel.utils.FileUtilsTest" />
-<<<<<<< HEAD
             <class name="org.wso2.carbon.kernel.internal.DataHolderTest" />
 
             <class name="org.wso2.carbon.kernel.deployment.exception.DeployerRegistrationExceptionTest" />
@@ -48,13 +49,7 @@
             <class name="org.wso2.carbon.kernel.internal.context.DefaultCarbonRuntimeTest" />
             <class name="org.wso2.carbon.kernel.internal.context.CarbonRuntimeFactoryTest" />
             <class name="org.wso2.carbon.kernel.internal.logging.LoggingConfigurationTest" />
-            <!-- TODO: Intermittently fails. Fix this -->
-            <!--<class name="org.wso2.carbon.kernel.utils.UtilsTest"/>-->
-=======
             <class name="org.wso2.carbon.kernel.utils.UtilsTest"/>
-
-            <class name="org.wso2.carbon.kernel.transports.TransportManagerTest" />
->>>>>>> 7a48ae90
         </classes>
     </test>
 </suite>